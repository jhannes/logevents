--- conflicted
+++ resolved
@@ -88,11 +88,7 @@
             for (LogEvent logEvent : batch) {
                 String message = logEvent.formatMessage();
                 text.append(JsonLogEventsBatchFormatter.emojiiForLevel(logEvent.getLevel()))
-<<<<<<< HEAD
-                        .append(" _").append(logEvent.getZonedDateTime().toLocalTime()).append("_: ");
-=======
                         .append(" _").append(logEvent.getLocalTime()).append("_: ");
->>>>>>> 6af6ac08
                 text.append(message);
                 text.append("\n");
             }
@@ -100,25 +96,13 @@
             for (LogEventGroup group : batch.groups()) {
                 LogEvent logEvent = group.headMessage();
                 if (group.size() > 1) {
-<<<<<<< HEAD
-                    String message = logEvent.getMessage();
-                    text.append(JsonLogEventsBatchFormatter.emojiiForLevel(logEvent.getLevel()))
-                            .append(" _").append(logEvent.getLoggerName()).append("_: ");
-                    text.append(batch.isMainGroup(group) ? bold(message) : message);
-                    text.append(" (").append(group.size()).append(" repetitions)\n");
-                } else {
-                    String message = logEvent.formatMessage();
-                    text.append(JsonLogEventsBatchFormatter.emojiiForLevel(logEvent.getLevel()))
-                            .append(" _").append(logEvent.getLoggerName()).append("_: ");
-=======
                     String message = group.headMessage().getMessage();
-                    text.append("*").append(" _").append(group.headMessage().getLocalTime()).append("_: ");
+                    text.append("*").append(" _").append(group.headMessage().getZonedDateTime().toLocalTime()).append("_: ");
                     text.append(batch.isMainGroup(group) ? bold(message) : message);
                     text.append(" (").append(group.size()).append(" repetitions)\n");
                 } else {
                     String message = group.headMessage().formatMessage();
-                    text.append("*").append(" _").append(group.headMessage().getLoggerName()).append("_: ");
->>>>>>> 6af6ac08
+                    text.append("*").append(" _").append(group.headMessage().getZonedDateTime().toLocalTime()).append("_: ");
                     text.append(batch.isMainGroup(group) ? bold(message) : message);
                     text.append("\n");
                 }
